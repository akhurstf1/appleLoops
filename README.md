# appleLoops.py

## Test information advisory
This is a testing branch, only use for testing purposes. Use in production at your own risk.

**NOTE** A number of old command line arguments are no longer implemented, please run `./appleLoops.py --help` for all usage options.

## Requirements
<<<<<<< HEAD
macOS with the system standard `python` and an active Internet connection.

## GarageBand first run behaviour
The current version of GarageBand (10.1.6 as at 2017-02-13) does the following:
- Downloads 35 'essential' packages (~1.96GB) for basic functionality
- Prompts to download 357 optional packages (~18.62GB) for extended functionality

## Logic Pro X first run behaviour
The current version of Logic Pro X (10.3.0 as at 2017-01-19):
- Requires 33 packages of 'essential' content (~1.96GB) for basic functionality
- Has 567 optional packages (~43.73GB)

## MainStage 3 first run behaviour
The current version of MainStage 3 (3.3.0 as at 2017-03-27):
- Requires 35 packages of 'essential' content (~1.67GB) for basic functionality
- Has 552 optional packages (~43.47GB)

### Common Content
All three apps do have a number of packages that are shared in common, both in the essential package sets, and optional package sets.

## Usage
* `git clone https://github.com/carlashley/appleLoops`
* `./appleLoops.py --help` for usage

### Quick usage examples
* `./appleLoops.py --help` show all options
* `./appleLoops.py` will download all GarageBand content (optional and mandatory)
* `./appleLoops.py --dry-run --package-set garageband --optional-only` will do a dry run for all GarageBand optional content
* `./appleLoops.py --package-set garageband --mandatory-only` will download all essential GarageBand content
* `./appleLoops.py --package-set logicpro --mandatory-only` will download all essential Logic Pro X content
* `./appleLoops.py --package-set mainstage --cache-server http://cache_server:port --destination ~/Desktop/loops` will download all MainStage content through the specified caching server, and store packages in the `~/Desktop/loops` folder.
* `/.appleLoops.py --file garageband1012.plist` will download all packages found in the `garageband1012.plist` file bundled with several versions of GarageBand.

## Behaviour

### Proxies
Untested - if there are issues with using this to download the content whilst behind a proxy, try downloading outside of the content, or if you can contribute some code to improve that behaviour, please feel free to create a pull request.

### Package download location
Packages will be saved into the `/tmp/appleLoops` folder by default, unless the `-d, --destination <folder>` flag and argument is provided.

To ensure that content is readily identifiable, it is stored in a folder within the `/tmp/appleLoops` depending on the plist file it was processed from, year, and whether it was mandatory or not.

#### Example for GarageBand content:
```
[jcitizen@computer]:mandatory # pwd
/tmp/appleLoops/garageband1012/2016/mandatory
[jcitizen@computer]:mandatory # ls -lha
total 4118408
drwxr-xr-x  37 jcitizen  wheel   1.2K  3 Feb 18:19 .
drwxr-xr-x   4 jcitizen  wheel   136B  3 Feb 17:55 ..
-rw-r--r--   1 jcitizen  wheel    11M  3 Feb 18:15 MAContent10_AssetPack_0048_AlchemyPadsDigitalHolyGhost.pkg
-rw-r--r--   1 jcitizen  wheel    19M  3 Feb 18:18 MAContent10_AssetPack_0310_UB_DrumMachineDesignerGB.pkg
-rw-r--r--   1 jcitizen  wheel    26M  3 Feb 18:19 MAContent10_AssetPack_0312_UB_UltrabeatKitsGBLogic.pkg
-rw-r--r--   1 jcitizen  wheel   153M  3 Feb 18:06 MAContent10_AssetPack_0314_AppleLoopsHipHop1.pkg
-rw-r--r--   1 jcitizen  wheel    40M  3 Feb 17:57 MAContent10_AssetPack_0315_AppleLoopsElectroHouse1.pkg
-rw-r--r--   1 jcitizen  wheel   7.1M  3 Feb 18:01 MAContent10_AssetPack_0316_AppleLoopsDubstep1.pkg
-rw-r--r--   1 jcitizen  wheel    17M  3 Feb 18:06 MAContent10_AssetPack_0317_AppleLoopsModernRnB1.pkg
-rw-r--r--   1 jcitizen  wheel    36M  3 Feb 18:15 MAContent10_AssetPack_0320_AppleLoopsChillwave1.pkg
-rw-r--r--   1 jcitizen  wheel    16M  3 Feb 18:08 MAContent10_AssetPack_0321_AppleLoopsIndieDisco.pkg
-rw-r--r--   1 jcitizen  wheel    16M  3 Feb 17:56 MAContent10_AssetPack_0322_AppleLoopsDiscoFunk1.pkg
-rw-r--r--   1 jcitizen  wheel    33M  3 Feb 18:16 MAContent10_AssetPack_0323_AppleLoopsVintageBreaks.pkg
-rw-r--r--   1 jcitizen  wheel    31M  3 Feb 18:14 MAContent10_AssetPack_0324_AppleLoopsBluesGarage.pkg
-rw-r--r--   1 jcitizen  wheel    21M  3 Feb 18:16 MAContent10_AssetPack_0325_AppleLoopsGarageBand1.pkg
-rw-r--r--   1 jcitizen  wheel   139M  3 Feb 18:11 MAContent10_AssetPack_0354_EXS_PianoSteinway.pkg
-rw-r--r--   1 jcitizen  wheel    16M  3 Feb 17:57 MAContent10_AssetPack_0357_EXS_BassAcousticUprightJazz.pkg
-rw-r--r--   1 jcitizen  wheel    35M  3 Feb 18:19 MAContent10_AssetPack_0358_EXS_BassElectricFingerStyle.pkg
-rw-r--r--   1 jcitizen  wheel    29M  3 Feb 17:56 MAContent10_AssetPack_0371_EXS_GuitarsAcoustic.pkg
-rw-r--r--   1 jcitizen  wheel    30M  3 Feb 18:19 MAContent10_AssetPack_0375_EXS_GuitarsVintageStrat.pkg
-rw-r--r--   1 jcitizen  wheel    22M  3 Feb 18:16 MAContent10_AssetPack_0482_EXS_OrchWoodwindAltoSax.pkg
-rw-r--r--   1 jcitizen  wheel    28M  3 Feb 18:00 MAContent10_AssetPack_0484_EXS_OrchWoodwindClarinetSolo.pkg
-rw-r--r--   1 jcitizen  wheel    26M  3 Feb 17:56 MAContent10_AssetPack_0487_EXS_OrchWoodwindFluteSolo.pkg
-rw-r--r--   1 jcitizen  wheel   186M  3 Feb 18:04 MAContent10_AssetPack_0491_EXS_OrchBrass.pkg
-rw-r--r--   1 jcitizen  wheel    48M  3 Feb 18:06 MAContent10_AssetPack_0509_EXS_StringsEnsemble.pkg
-rw-r--r--   1 jcitizen  wheel    18M  3 Feb 18:16 MAContent10_AssetPack_0536_DrummerClapsCowbell.pkg
-rw-r--r--   1 jcitizen  wheel    11M  3 Feb 17:56 MAContent10_AssetPack_0537_DrummerShaker.pkg
-rw-r--r--   1 jcitizen  wheel   804K  3 Feb 17:56 MAContent10_AssetPack_0538_DrummerSticks.pkg
-rw-r--r--   1 jcitizen  wheel    20M  3 Feb 18:06 MAContent10_AssetPack_0539_DrummerTambourine.pkg
-rw-r--r--   1 jcitizen  wheel   108K  3 Feb 17:56 MAContent10_AssetPack_0540_PlugInSettingsGB.pkg
-rw-r--r--   1 jcitizen  wheel   312K  3 Feb 17:56 MAContent10_AssetPack_0541_PlugInSettingsGBLogic.pkg
-rw-r--r--   1 jcitizen  wheel    20M  3 Feb 18:10 MAContent10_AssetPack_0554_AppleLoopsDiscoFunk2.pkg
-rw-r--r--   1 jcitizen  wheel   217M  3 Feb 17:58 MAContent10_AssetPack_0560_LTPBasicPiano1.pkg
-rw-r--r--   1 jcitizen  wheel   241M  3 Feb 18:03 MAContent10_AssetPack_0593_DrummerSoCalGBLogic.pkg
-rw-r--r--   1 jcitizen  wheel    15M  3 Feb 17:56 MAContent10_AssetPack_0597_LTPChordTrainer.pkg
-rw-r--r--   1 jcitizen  wheel   275M  3 Feb 18:09 MAContent10_AssetPack_0598_LTPBasicGuitar1.pkg
-rw-r--r--   1 jcitizen  wheel   212M  3 Feb 18:01 MAContent10_AssetPack_0599_GBLogicAlchemyEssentials.pkg
[jcitizen@computer]:mandatory #
```

### Duplicate content
Where a package from one app is used in another app, if a local copy already exists in other folders, copy that into the new location instead of downloading it again.

This only checks the default `/tmp/appleLoops` path or the specified path supplied with the `-d` or `--destination-path` arguments.

### Resume downloads
Where possible, downloads are resumed (incomplete files are over-written).

### Resume copies
Tested behaviour indicates if a local copy already exists, and the new file doesn't or only partially exists, the utility will copy the existing file into the new location, and continue processing remaining files.

_This could potentialy leave some files corrupted._

# Copyright
```
Licensed under the Apache License, Version 2.0 (the "License");
you may not use this file except in compliance with the License.
You may obtain a copy of the License at

     https://www.apache.org/licenses/LICENSE-2.0

Unless required by applicable law or agreed to in writing, software
distributed under the License is distributed on an "AS IS" BASIS,
WITHOUT WARRANTIES OR CONDITIONS OF ANY KIND, either express or implied.
See the License for the specific language governing permissions and
limitations under the License.
```

Elements of `FoundationPlist.py` from `munki` are used in this tool.
https://github.com/munki/munki
=======
- `requests` module, installable with `sudo easy_install requests` - clients must also be able to access `https://pypi.python.org/`
- python shipped with macOS (typically `python 2.7.10`)
- Active connection that can access `https://raw.githubusercontent.com` and `http://audiocontentdownload.apple.com`

## Capabilities
- Download loops from Apple's servers
- - Store downloaded loops in a mirrored path, useful for installing loops with this tool from a local http server.
- - Can specify a caching server to download loops through
- Build a DMG out of the downloaded loops (only at end of download run)
- Install loops for any of these apps installed on a macOS system:
- - GarageBand (10.1.1 or newer)
- - Logic Pro X (10.2.1 or newer)
- - MainStage 3 (3.2.3 or newer)

## Installing loops
Every so often, Apple likes to change the loops that a particular audio app requires to run. Keeping up with this using munki or Casper Pro/JSS can be a pain in the neck. To make this easier, `appleLoops.py` now has the ability to install loops using `--deployment` mode.

When `appleLoops.py` is run with the `--deployment` argument, it will check the `/Applications` folder to determine if GarageBand, Logic Pro X, or MainStage 3 are installed. If any of these apps are installed, it looks for the included `plist` file that contains a list of all loops required for that app, next it checks what loops are installed (if any) and what are not installed.

Based on the combination of `-m/--mandatory-only`/`-o/--optional-only` it will install or upgrade any necessary loops, skipping over loops that are already installed.
When a loop has been downloaded, it is installed, then removed from the `/tmp` folder, repeated until the process is completed.


### Clone the test branch
Use `git clone https://github.com/carlashley/appleLoops --single-branch --branch test` to clone _just_ the `test` branch before continuing.

### Simple deployment process
1. Whether deploying using munki or Casper Pro/JSS, Make sure `requests` module is installed on the machine that the loops need to be installed on. This can be done using `easy_install requests` (may need to be `root` to do this).
2. The app that loops are being installed for _must_ be installed before using `appleLoops.py` to deploy the loop packages.
3. `appleLoops.py` must be on the computer somewhere, i.e. `/usr/local/bin`. Must make the script executable and readable by `root`.
4. _For current testing purposes, do a dry run before actual run:_ `/usr/local/bin/appleLoops.py --dry-run --deployment -m -o`.
5. Using the appropriate mechanism for your deployment tool, run: `/usr/local/bin/appleLoops.py --deployment -m -o`. This needs to be run as `root`, you will be prompted to use `sudo` if necessary.

### Advanced deployment process
1. Download loops for _all_ apps you deploy, for example: ```./appleLoops.py --apps garageband mainstage --mirror-paths --destination /Volumes/Data/apple_audio_content --mandatory-only --optional-only```
2. Get the folders `lp10_ms3_content_YYYY` (where `YYYY` represents a year) onto a web server your managed Macs have access to.
3. Steps 1-3 as per _Simple deployment process_.
4. _For current testing purposes, do a dry run before actual run: `/usr/local/bin/appleLoops.py --dry-run --deployment -m -o --pkg-server http://example.org/apple_loops`.
5. Using the appropriate mechanism for your deployment tool, run: `/usr/local/bin/appleLoops.py --deployment -m -o --pkg-server http://example.org/apple_loops`. This needs to be run as `root`, you will be prompted to use `sudo` if necessary.

More information about deployment can be found in the [Wiki](../../wiki).

**Important note:**

`appleLoops.py` expects to be able to find folders named `lp10_ms3_content_YYYY` wherever you've supplied the `--pkg-server` option, if it can't find packages in this location, it will fallback to using the Apple servers.

For machines managed with munki, `appleLoops.py` will attempt to find the munki `SoftwareRepoURL` in the configuration for that machine, for example `http://example.org/munki_repo` - make sure the folders `lp10_ms3_content_YYYY are in `munki_repo` (or appropraite folder as per your configuration).`

## Other usage
For a full set of arguments/usage options, `./appleLoops.py --help`


## Bug reports
Please raise an issue to report any bugs.
>>>>>>> 1a184c27
<|MERGE_RESOLUTION|>--- conflicted
+++ resolved
@@ -6,127 +6,6 @@
 **NOTE** A number of old command line arguments are no longer implemented, please run `./appleLoops.py --help` for all usage options.
 
 ## Requirements
-<<<<<<< HEAD
-macOS with the system standard `python` and an active Internet connection.
-
-## GarageBand first run behaviour
-The current version of GarageBand (10.1.6 as at 2017-02-13) does the following:
-- Downloads 35 'essential' packages (~1.96GB) for basic functionality
-- Prompts to download 357 optional packages (~18.62GB) for extended functionality
-
-## Logic Pro X first run behaviour
-The current version of Logic Pro X (10.3.0 as at 2017-01-19):
-- Requires 33 packages of 'essential' content (~1.96GB) for basic functionality
-- Has 567 optional packages (~43.73GB)
-
-## MainStage 3 first run behaviour
-The current version of MainStage 3 (3.3.0 as at 2017-03-27):
-- Requires 35 packages of 'essential' content (~1.67GB) for basic functionality
-- Has 552 optional packages (~43.47GB)
-
-### Common Content
-All three apps do have a number of packages that are shared in common, both in the essential package sets, and optional package sets.
-
-## Usage
-* `git clone https://github.com/carlashley/appleLoops`
-* `./appleLoops.py --help` for usage
-
-### Quick usage examples
-* `./appleLoops.py --help` show all options
-* `./appleLoops.py` will download all GarageBand content (optional and mandatory)
-* `./appleLoops.py --dry-run --package-set garageband --optional-only` will do a dry run for all GarageBand optional content
-* `./appleLoops.py --package-set garageband --mandatory-only` will download all essential GarageBand content
-* `./appleLoops.py --package-set logicpro --mandatory-only` will download all essential Logic Pro X content
-* `./appleLoops.py --package-set mainstage --cache-server http://cache_server:port --destination ~/Desktop/loops` will download all MainStage content through the specified caching server, and store packages in the `~/Desktop/loops` folder.
-* `/.appleLoops.py --file garageband1012.plist` will download all packages found in the `garageband1012.plist` file bundled with several versions of GarageBand.
-
-## Behaviour
-
-### Proxies
-Untested - if there are issues with using this to download the content whilst behind a proxy, try downloading outside of the content, or if you can contribute some code to improve that behaviour, please feel free to create a pull request.
-
-### Package download location
-Packages will be saved into the `/tmp/appleLoops` folder by default, unless the `-d, --destination <folder>` flag and argument is provided.
-
-To ensure that content is readily identifiable, it is stored in a folder within the `/tmp/appleLoops` depending on the plist file it was processed from, year, and whether it was mandatory or not.
-
-#### Example for GarageBand content:
-```
-[jcitizen@computer]:mandatory # pwd
-/tmp/appleLoops/garageband1012/2016/mandatory
-[jcitizen@computer]:mandatory # ls -lha
-total 4118408
-drwxr-xr-x  37 jcitizen  wheel   1.2K  3 Feb 18:19 .
-drwxr-xr-x   4 jcitizen  wheel   136B  3 Feb 17:55 ..
--rw-r--r--   1 jcitizen  wheel    11M  3 Feb 18:15 MAContent10_AssetPack_0048_AlchemyPadsDigitalHolyGhost.pkg
--rw-r--r--   1 jcitizen  wheel    19M  3 Feb 18:18 MAContent10_AssetPack_0310_UB_DrumMachineDesignerGB.pkg
--rw-r--r--   1 jcitizen  wheel    26M  3 Feb 18:19 MAContent10_AssetPack_0312_UB_UltrabeatKitsGBLogic.pkg
--rw-r--r--   1 jcitizen  wheel   153M  3 Feb 18:06 MAContent10_AssetPack_0314_AppleLoopsHipHop1.pkg
--rw-r--r--   1 jcitizen  wheel    40M  3 Feb 17:57 MAContent10_AssetPack_0315_AppleLoopsElectroHouse1.pkg
--rw-r--r--   1 jcitizen  wheel   7.1M  3 Feb 18:01 MAContent10_AssetPack_0316_AppleLoopsDubstep1.pkg
--rw-r--r--   1 jcitizen  wheel    17M  3 Feb 18:06 MAContent10_AssetPack_0317_AppleLoopsModernRnB1.pkg
--rw-r--r--   1 jcitizen  wheel    36M  3 Feb 18:15 MAContent10_AssetPack_0320_AppleLoopsChillwave1.pkg
--rw-r--r--   1 jcitizen  wheel    16M  3 Feb 18:08 MAContent10_AssetPack_0321_AppleLoopsIndieDisco.pkg
--rw-r--r--   1 jcitizen  wheel    16M  3 Feb 17:56 MAContent10_AssetPack_0322_AppleLoopsDiscoFunk1.pkg
--rw-r--r--   1 jcitizen  wheel    33M  3 Feb 18:16 MAContent10_AssetPack_0323_AppleLoopsVintageBreaks.pkg
--rw-r--r--   1 jcitizen  wheel    31M  3 Feb 18:14 MAContent10_AssetPack_0324_AppleLoopsBluesGarage.pkg
--rw-r--r--   1 jcitizen  wheel    21M  3 Feb 18:16 MAContent10_AssetPack_0325_AppleLoopsGarageBand1.pkg
--rw-r--r--   1 jcitizen  wheel   139M  3 Feb 18:11 MAContent10_AssetPack_0354_EXS_PianoSteinway.pkg
--rw-r--r--   1 jcitizen  wheel    16M  3 Feb 17:57 MAContent10_AssetPack_0357_EXS_BassAcousticUprightJazz.pkg
--rw-r--r--   1 jcitizen  wheel    35M  3 Feb 18:19 MAContent10_AssetPack_0358_EXS_BassElectricFingerStyle.pkg
--rw-r--r--   1 jcitizen  wheel    29M  3 Feb 17:56 MAContent10_AssetPack_0371_EXS_GuitarsAcoustic.pkg
--rw-r--r--   1 jcitizen  wheel    30M  3 Feb 18:19 MAContent10_AssetPack_0375_EXS_GuitarsVintageStrat.pkg
--rw-r--r--   1 jcitizen  wheel    22M  3 Feb 18:16 MAContent10_AssetPack_0482_EXS_OrchWoodwindAltoSax.pkg
--rw-r--r--   1 jcitizen  wheel    28M  3 Feb 18:00 MAContent10_AssetPack_0484_EXS_OrchWoodwindClarinetSolo.pkg
--rw-r--r--   1 jcitizen  wheel    26M  3 Feb 17:56 MAContent10_AssetPack_0487_EXS_OrchWoodwindFluteSolo.pkg
--rw-r--r--   1 jcitizen  wheel   186M  3 Feb 18:04 MAContent10_AssetPack_0491_EXS_OrchBrass.pkg
--rw-r--r--   1 jcitizen  wheel    48M  3 Feb 18:06 MAContent10_AssetPack_0509_EXS_StringsEnsemble.pkg
--rw-r--r--   1 jcitizen  wheel    18M  3 Feb 18:16 MAContent10_AssetPack_0536_DrummerClapsCowbell.pkg
--rw-r--r--   1 jcitizen  wheel    11M  3 Feb 17:56 MAContent10_AssetPack_0537_DrummerShaker.pkg
--rw-r--r--   1 jcitizen  wheel   804K  3 Feb 17:56 MAContent10_AssetPack_0538_DrummerSticks.pkg
--rw-r--r--   1 jcitizen  wheel    20M  3 Feb 18:06 MAContent10_AssetPack_0539_DrummerTambourine.pkg
--rw-r--r--   1 jcitizen  wheel   108K  3 Feb 17:56 MAContent10_AssetPack_0540_PlugInSettingsGB.pkg
--rw-r--r--   1 jcitizen  wheel   312K  3 Feb 17:56 MAContent10_AssetPack_0541_PlugInSettingsGBLogic.pkg
--rw-r--r--   1 jcitizen  wheel    20M  3 Feb 18:10 MAContent10_AssetPack_0554_AppleLoopsDiscoFunk2.pkg
--rw-r--r--   1 jcitizen  wheel   217M  3 Feb 17:58 MAContent10_AssetPack_0560_LTPBasicPiano1.pkg
--rw-r--r--   1 jcitizen  wheel   241M  3 Feb 18:03 MAContent10_AssetPack_0593_DrummerSoCalGBLogic.pkg
--rw-r--r--   1 jcitizen  wheel    15M  3 Feb 17:56 MAContent10_AssetPack_0597_LTPChordTrainer.pkg
--rw-r--r--   1 jcitizen  wheel   275M  3 Feb 18:09 MAContent10_AssetPack_0598_LTPBasicGuitar1.pkg
--rw-r--r--   1 jcitizen  wheel   212M  3 Feb 18:01 MAContent10_AssetPack_0599_GBLogicAlchemyEssentials.pkg
-[jcitizen@computer]:mandatory #
-```
-
-### Duplicate content
-Where a package from one app is used in another app, if a local copy already exists in other folders, copy that into the new location instead of downloading it again.
-
-This only checks the default `/tmp/appleLoops` path or the specified path supplied with the `-d` or `--destination-path` arguments.
-
-### Resume downloads
-Where possible, downloads are resumed (incomplete files are over-written).
-
-### Resume copies
-Tested behaviour indicates if a local copy already exists, and the new file doesn't or only partially exists, the utility will copy the existing file into the new location, and continue processing remaining files.
-
-_This could potentialy leave some files corrupted._
-
-# Copyright
-```
-Licensed under the Apache License, Version 2.0 (the "License");
-you may not use this file except in compliance with the License.
-You may obtain a copy of the License at
-
-     https://www.apache.org/licenses/LICENSE-2.0
-
-Unless required by applicable law or agreed to in writing, software
-distributed under the License is distributed on an "AS IS" BASIS,
-WITHOUT WARRANTIES OR CONDITIONS OF ANY KIND, either express or implied.
-See the License for the specific language governing permissions and
-limitations under the License.
-```
-
-Elements of `FoundationPlist.py` from `munki` are used in this tool.
-https://github.com/munki/munki
-=======
 - `requests` module, installable with `sudo easy_install requests` - clients must also be able to access `https://pypi.python.org/`
 - python shipped with macOS (typically `python 2.7.10`)
 - Active connection that can access `https://raw.githubusercontent.com` and `http://audiocontentdownload.apple.com`
@@ -180,5 +59,4 @@
 
 
 ## Bug reports
-Please raise an issue to report any bugs.
->>>>>>> 1a184c27
+Please raise an issue to report any bugs.